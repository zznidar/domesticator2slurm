--- conflicted
+++ resolved
@@ -34,16 +34,6 @@
         lines = source_file.read()
         lines = lines.lstrip(" \n").splitlines()
         first_line = lines[0].strip()
-<<<<<<< HEAD
-        if len(first_line)>0 and first_line[0] == "#":  # if the first non empty char of the first line is a comment symbol
-            colab_args = first_line[1:]
-            del lines[0]
-        else:
-            colab_args = ""
-
-    # add fasta header if it is missing. Just use the name of the file
-    if len(lines[0])>0 and lines[0][0] != ">":
-=======
 
         match_colabfold_args_line = re.compile(r"^\s*#\s*-\s*")
         if match_colabfold_args_line.match(first_line):  # if the first line matches the pattern
@@ -56,7 +46,6 @@
 
     # add fasta header if it is missing. Just use the name of the file. DO NOT DO THIS ON .a3m files
     if lines[0][0] != ">" and file_path.suffix != ".a3m":
->>>>>>> 741c5331
         lines.insert(0, ">" + stem_name)
 
     def filter_stars_spaces(line):
