--- conflicted
+++ resolved
@@ -6,18 +6,15 @@
 import os
 import shutil
 from pathlib import Path
-<<<<<<< HEAD
 import re
-=======
 import logging
->>>>>>> f38a2c05
+from typing import Tuple
 
 
 def move_over_fasta_file(
     file_path: str, out_folder: str, dry_run: bool = False
-) -> tuple[str, str, str]:  # dry_run is set to 0 which means the comand goes through
+) -> Tuple[str, str, str]:  # dry_run is set to 0 which means the comand goes through
     """Makes a file to the out folder.
-<<<<<<< HEAD
     Returns the path to the fasta/MSA file, the output folder and any first line comments, without the comment char (to be used as arguments for colabfold_batch)
     """
     file_path = Path(file_path)
@@ -26,32 +23,19 @@
     stem_name = file_path.stem  # stem is file name without extension
     if stem_name.endswith(".fasta"):  # remove the extra .fasta if this is a txt.fasta
         stem_name = stem_name[: -len(".fasta")]
-=======
-    Returns the path to the fasta file, the output folder and any first line comments, without the comment char (to be used as arguments for colabfold_batch)
-    """
-    file_path = Path(file_path)
-    out_folder = Path(out_folder)
-    if not file_path.suffix == ".fasta":
-        raise ValueError("File name does not end with '.fasta'")
-
-    stem_name = file_path.stem  # stem is file name without extension
->>>>>>> f38a2c05
 
     out_sub_folder = out_folder / stem_name
     out_pathname = out_sub_folder / file_path.name
     os.makedirs(out_sub_folder, exist_ok=True)
 
-<<<<<<< HEAD
     # Extract colab_args
-=======
->>>>>>> f38a2c05
     with open(file_path) as source_file:
         # skip empty lines at the start of the file
         lines = source_file.read()
         lines = lines.lstrip(" \n").splitlines()
         first_line = lines[0].strip()
-<<<<<<< HEAD
-        match_colabfold_args_line = re.compile(r"^\s*#\s*-\s*")  
+
+        match_colabfold_args_line = re.compile(r"^\s*#\s*-\s*")
         if match_colabfold_args_line.match(first_line):  # if the first line matches the pattern
             colab_args = first_line.lstrip(
                 "#"
@@ -60,17 +44,8 @@
         else:
             colab_args = ""
 
-    # Remove possible (*)
-    lines = [l.replace("*", "") for l in lines]
-=======
-        if first_line[0] == "#":  # if the first non empty char of the first line is a comment symbol
-            colab_args = first_line[1:]
-            del lines[0]
-        else:
-            colab_args = ""
-
-    # add fasta header if it is missing. Just use the name of the file
-    if lines[0][0] != ">":
+    # add fasta header if it is missing. Just use the name of the file. DO NOT DO THIS ON .a3m files
+    if lines[0][0] != ">" and file_path.suffix != ".a3m":
         lines.insert(0, ">" + stem_name)
 
     def filter_stars_spaces(line):
@@ -79,8 +54,8 @@
         # get rid of stars and spaces in the sequence
         return line.replace("*", "").replace(" ", "")
 
-    lines = [filter_stars_spaces(l) for l in lines]
->>>>>>> f38a2c05
+    if file_path.suffix != ".a3m":  # no filtering should be needed for .a3m files
+        lines = [filter_stars_spaces(l) for l in lines]
 
     with open(out_pathname, "w+") as target_file:
         target_file.write("\n".join(lines))
@@ -152,9 +127,6 @@
     )
     args = parser.parse_args()
 
-<<<<<<< HEAD
-    print("Running af2slurm watcher with arguments: " + str(args))
-=======
     logging.basicConfig(
         encoding="utf-8",
         level=logging.DEBUG,
@@ -163,7 +135,6 @@
     )
 
     logging.info("Running af2slurm watcher with arguments: " + str(args))
->>>>>>> f38a2c05
 
     while True:
         # moves files to the output folder and submit them to slurm
